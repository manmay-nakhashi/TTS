import os
import re
import xml.etree.ElementTree as ET
from glob import glob
from pathlib import Path
from typing import List

from tqdm import tqdm

########################
# DATASETS
########################


def tweb(root_path, meta_file, **kwargs):  # pylint: disable=unused-argument
    """Normalize TWEB dataset.
    https://www.kaggle.com/bryanpark/the-world-english-bible-speech-dataset
    """
    txt_file = os.path.join(root_path, meta_file)
    items = []
    speaker_name = "tweb"
    with open(txt_file, "r", encoding="utf-8") as ttf:
        for line in ttf:
            cols = line.split("\t")
            wav_file = os.path.join(root_path, cols[0] + ".wav")
            text = cols[1]
            items.append({"text": text, "audio_file": wav_file, "speaker_name": speaker_name})
    return items


def mozilla(root_path, meta_file, **kwargs):  # pylint: disable=unused-argument
    """Normalizes Mozilla meta data files to TTS format"""
    txt_file = os.path.join(root_path, meta_file)
    items = []
    speaker_name = "mozilla"
    with open(txt_file, "r", encoding="utf-8") as ttf:
        for line in ttf:
            cols = line.split("|")
            wav_file = cols[1].strip()
            text = cols[0].strip()
            wav_file = os.path.join(root_path, "wavs", wav_file)
            items.append({"text": text, "audio_file": wav_file, "speaker_name": speaker_name})
    return items


def mozilla_de(root_path, meta_file, **kwargs):  # pylint: disable=unused-argument
    """Normalizes Mozilla meta data files to TTS format"""
    txt_file = os.path.join(root_path, meta_file)
    items = []
    speaker_name = "mozilla"
    with open(txt_file, "r", encoding="ISO 8859-1") as ttf:
        for line in ttf:
            cols = line.strip().split("|")
            wav_file = cols[0].strip()
            text = cols[1].strip()
            folder_name = f"BATCH_{wav_file.split('_')[0]}_FINAL"
            wav_file = os.path.join(root_path, folder_name, wav_file)
            items.append({"text": text, "audio_file": wav_file, "speaker_name": speaker_name})
    return items


def mailabs(root_path, meta_files=None, ignored_speakers=None):
    """Normalizes M-AI-Labs meta data files to TTS format

    Args:
        root_path (str): root folder of the MAILAB language folder.
        meta_files (str):  list of meta files to be used in the training. If None, finds all the csv files
            recursively. Defaults to None
    """
    speaker_regex = re.compile("by_book/(male|female)/(?P<speaker_name>[^/]+)/")
    if not meta_files:
        csv_files = glob(root_path + "/**/metadata.csv", recursive=True)
    else:
        csv_files = meta_files

    # meta_files = [f.strip() for f in meta_files.split(",")]
    items = []
    for csv_file in csv_files:
        if os.path.isfile(csv_file):
            txt_file = csv_file
        else:
            txt_file = os.path.join(root_path, csv_file)

        folder = os.path.dirname(txt_file)
        # determine speaker based on folder structure...
        speaker_name_match = speaker_regex.search(txt_file)
        if speaker_name_match is None:
            continue
        speaker_name = speaker_name_match.group("speaker_name")
        # ignore speakers
        if isinstance(ignored_speakers, list):
            if speaker_name in ignored_speakers:
                continue
        print(" | > {}".format(csv_file))
        with open(txt_file, "r", encoding="utf-8") as ttf:
            for line in ttf:
                cols = line.split("|")
                if not meta_files:
                    wav_file = os.path.join(folder, "wavs", cols[0] + ".wav")
                else:
                    wav_file = os.path.join(root_path, folder.replace("metadata.csv", ""), "wavs", cols[0] + ".wav")
                if os.path.isfile(wav_file):
                    text = cols[1].strip()
                    items.append({"text": text, "audio_file": wav_file, "speaker_name": speaker_name})
                else:
                    # M-AI-Labs have some missing samples, so just print the warning
                    print("> File %s does not exist!" % (wav_file))
    return items


def ljspeech(root_path, meta_file, **kwargs):  # pylint: disable=unused-argument
    """Normalizes the LJSpeech meta data file to TTS format
    https://keithito.com/LJ-Speech-Dataset/"""
    txt_file = os.path.join(root_path, meta_file)
    items = []
    speaker_name = "ljspeech"
    with open(txt_file, "r", encoding="utf-8") as ttf:
        for line in ttf:
            cols = line.split("|")
            wav_file = os.path.join(root_path, "wavs", cols[0] + ".wav")
            text = cols[2]
            items.append({"text": text, "audio_file": wav_file, "speaker_name": speaker_name})
    return items


def ljspeech_test(root_path, meta_file, **kwargs):  # pylint: disable=unused-argument
    """Normalizes the LJSpeech meta data file for TTS testing
    https://keithito.com/LJ-Speech-Dataset/"""
    txt_file = os.path.join(root_path, meta_file)
    items = []
    with open(txt_file, "r", encoding="utf-8") as ttf:
        speaker_id = 0
        for idx, line in enumerate(ttf):
            # 2 samples per speaker to avoid eval split issues
            if idx % 2 == 0:
                speaker_id += 1
            cols = line.split("|")
            wav_file = os.path.join(root_path, "wavs", cols[0] + ".wav")
            text = cols[2]
            items.append({"text": text, "audio_file": wav_file, "speaker_name": f"ljspeech-{speaker_id}"})
    return items


def sam_accenture(root_path, meta_file, **kwargs):  # pylint: disable=unused-argument
    """Normalizes the sam-accenture meta data file to TTS format
    https://github.com/Sam-Accenture-Non-Binary-Voice/non-binary-voice-files"""
    xml_file = os.path.join(root_path, "voice_over_recordings", meta_file)
    xml_root = ET.parse(xml_file).getroot()
    items = []
    speaker_name = "sam_accenture"
    for item in xml_root.findall("./fileid"):
        text = item.text
        wav_file = os.path.join(root_path, "vo_voice_quality_transformation", item.get("id") + ".wav")
        if not os.path.exists(wav_file):
            print(f" [!] {wav_file} in metafile does not exist. Skipping...")
            continue
        items.append({"text": text, "audio_file": wav_file, "speaker_name": speaker_name})
    return items


def ruslan(root_path, meta_file, **kwargs):  # pylint: disable=unused-argument
    """Normalizes the RUSLAN meta data file to TTS format
    https://ruslan-corpus.github.io/"""
    txt_file = os.path.join(root_path, meta_file)
    items = []
    speaker_name = "ruslan"
    with open(txt_file, "r", encoding="utf-8") as ttf:
        for line in ttf:
            cols = line.split("|")
            wav_file = os.path.join(root_path, "RUSLAN", cols[0] + ".wav")
            text = cols[1]
            items.append({"text": text, "audio_file": wav_file, "speaker_name": speaker_name})
    return items


def css10(root_path, meta_file, **kwargs):  # pylint: disable=unused-argument
    """Normalizes the CSS10 dataset file to TTS format"""
    txt_file = os.path.join(root_path, meta_file)
    items = []
    speaker_name = "css10"
    with open(txt_file, "r", encoding="utf-8") as ttf:
        for line in ttf:
            cols = line.split("|")
            wav_file = os.path.join(root_path, cols[0])
            text = cols[1]
            items.append({"text": text, "audio_file": wav_file, "speaker_name": speaker_name})
    return items


def nancy(root_path, meta_file, **kwargs):  # pylint: disable=unused-argument
    """Normalizes the Nancy meta data file to TTS format"""
    txt_file = os.path.join(root_path, meta_file)
    items = []
    speaker_name = "nancy"
    with open(txt_file, "r", encoding="utf-8") as ttf:
        for line in ttf:
            utt_id = line.split()[1]
            text = line[line.find('"') + 1 : line.rfind('"') - 1]
            wav_file = os.path.join(root_path, "wavn", utt_id + ".wav")
            items.append({"text": text, "audio_file": wav_file, "speaker_name": speaker_name})
    return items


def common_voice(root_path, meta_file, ignored_speakers=None):
    """Normalize the common voice meta data file to TTS format."""
    txt_file = os.path.join(root_path, meta_file)
    items = []
    with open(txt_file, "r", encoding="utf-8") as ttf:
        for line in ttf:
            if line.startswith("client_id"):
                continue
            cols = line.split("\t")
            text = cols[2]
            speaker_name = cols[0]
            # ignore speakers
            if isinstance(ignored_speakers, list):
                if speaker_name in ignored_speakers:
                    continue
            wav_file = os.path.join(root_path, "clips", cols[1].replace(".mp3", ".wav"))
            items.append({"text": text, "audio_file": wav_file, "speaker_name": "MCV_" + speaker_name})
    return items


def libri_tts(root_path, meta_files=None, ignored_speakers=None):
    """https://ai.google/tools/datasets/libri-tts/"""
    items = []
    if not meta_files:
        meta_files = glob(f"{root_path}/**/*trans.tsv", recursive=True)
    else:
        if isinstance(meta_files, str):
            meta_files = [os.path.join(root_path, meta_files)]

    for meta_file in meta_files:
        _meta_file = os.path.basename(meta_file).split(".")[0]
        with open(meta_file, "r", encoding="utf-8") as ttf:
            for line in ttf:
                cols = line.split("\t")
                file_name = cols[0]
                speaker_name, chapter_id, *_ = cols[0].split("_")
                _root_path = os.path.join(root_path, f"{speaker_name}/{chapter_id}")
                wav_file = os.path.join(_root_path, file_name + ".wav")
                text = cols[2]
                # ignore speakers
                if isinstance(ignored_speakers, list):
                    if speaker_name in ignored_speakers:
                        continue
                items.append({"text": text, "audio_file": wav_file, "speaker_name": f"LTTS_{speaker_name}"})
    for item in items:
        assert os.path.exists(item[1]), f" [!] wav files don't exist - {item[1]}"
    return items


def custom_turkish(root_path, meta_file, **kwargs):  # pylint: disable=unused-argument
    txt_file = os.path.join(root_path, meta_file)
    items = []
    speaker_name = "turkish-female"
    skipped_files = []
    with open(txt_file, "r", encoding="utf-8") as ttf:
        for line in ttf:
            cols = line.split("|")
            wav_file = os.path.join(root_path, "wavs", cols[0].strip() + ".wav")
            if not os.path.exists(wav_file):
                skipped_files.append(wav_file)
                continue
            text = cols[1].strip()
            items.append({"text": text, "audio_file": wav_file, "speaker_name": speaker_name})
    print(f" [!] {len(skipped_files)} files skipped. They don't exist...")
    return items


# ToDo: add the dataset link when the dataset is released publicly
def brspeech(root_path, meta_file, ignored_speakers=None):
    """BRSpeech 3.0 beta"""
    txt_file = os.path.join(root_path, meta_file)
    items = []
    with open(txt_file, "r", encoding="utf-8") as ttf:
        for line in ttf:
            if line.startswith("wav_filename"):
                continue
            cols = line.split("|")
            wav_file = os.path.join(root_path, cols[0])
            text = cols[2]
            speaker_id = cols[3]
            # ignore speakers
            if isinstance(ignored_speakers, list):
                if speaker_id in ignored_speakers:
                    continue
            items.append({"text": text, "audio_file": wav_file, "speaker_name": speaker_id})
    return items


def vctk(root_path, meta_files=None, wavs_path="wav48_silence_trimmed", mic="mic1", ignored_speakers=None):
    """VCTK dataset v0.92.

    URL:
        https://datashare.ed.ac.uk/bitstream/handle/10283/3443/VCTK-Corpus-0.92.zip

    This dataset has 2 recordings per speaker that are annotated with ```mic1``` and ```mic2```.
    It is believed that (😄 ) ```mic1``` files are the same as the previous version of the dataset.

    mic1:
        Audio recorded using an omni-directional microphone (DPA 4035).
        Contains very low frequency noises.
        This is the same audio released in previous versions of VCTK:
        https://doi.org/10.7488/ds/1994

    mic2:
        Audio recorded using a small diaphragm condenser microphone with
        very wide bandwidth (Sennheiser MKH 800).
        Two speakers, p280 and p315 had technical issues of the audio
        recordings using MKH 800.
    """
    file_ext = "flac"
    items = []
    meta_files = glob(f"{os.path.join(root_path,'txt')}/**/*.txt", recursive=True)
    for meta_file in meta_files:
        _, speaker_id, txt_file = os.path.relpath(meta_file, root_path).split(os.sep)
        file_id = txt_file.split(".")[0]
        # ignore speakers
        if isinstance(ignored_speakers, list):
            if speaker_id in ignored_speakers:
                continue
        with open(meta_file, "r", encoding="utf-8") as file_text:
            text = file_text.readlines()[0]
        # p280 has no mic2 recordings
        if speaker_id == "p280":
            wav_file = os.path.join(root_path, wavs_path, speaker_id, file_id + f"_mic1.{file_ext}")
        else:
            wav_file = os.path.join(root_path, wavs_path, speaker_id, file_id + f"_{mic}.{file_ext}")
        if os.path.exists(wav_file):
            items.append({"text": text, "audio_file": wav_file, "speaker_name": "VCTK_" + speaker_id})
        else:
            print(f" [!] wav files don't exist - {wav_file}")
    return items


def vctk_old(root_path, meta_files=None, wavs_path="wav48", ignored_speakers=None):
    """homepages.inf.ed.ac.uk/jyamagis/release/VCTK-Corpus.tar.gz"""
    items = []
    meta_files = glob(f"{os.path.join(root_path,'txt')}/**/*.txt", recursive=True)
    for meta_file in meta_files:
        _, speaker_id, txt_file = os.path.relpath(meta_file, root_path).split(os.sep)
        file_id = txt_file.split(".")[0]
        # ignore speakers
        if isinstance(ignored_speakers, list):
            if speaker_id in ignored_speakers:
                continue
        with open(meta_file, "r", encoding="utf-8") as file_text:
            text = file_text.readlines()[0]
        wav_file = os.path.join(root_path, wavs_path, speaker_id, file_id + ".wav")
<<<<<<< HEAD
        items.append([text, wav_file, "VCTK_" + speaker_id])

=======
        items.append({"text": text, "audio_file": wav_file, "speaker_name": "VCTK_old_" + speaker_id})
>>>>>>> d792b787
    return items


def mls(root_path, meta_files=None, ignored_speakers=None):
    """http://www.openslr.org/94/"""
    items = []
    with open(os.path.join(root_path, meta_files), "r", encoding="utf-8") as meta:
        for line in meta:
            file, text = line.split("\t")
            text = text[:-1]
            speaker, book, *_ = file.split("_")
            wav_file = os.path.join(root_path, os.path.dirname(meta_files), "audio", speaker, book, file + ".wav")
            # ignore speakers
            if isinstance(ignored_speakers, list):
                if speaker in ignored_speakers:
                    continue
            items.append({"text": text, "audio_file": wav_file, "speaker_name": "MLS_" + speaker})
    return items


# ======================================== VOX CELEB ===========================================
def voxceleb2(root_path, meta_file=None, **kwargs):  # pylint: disable=unused-argument
    """
    :param meta_file   Used only for consistency with load_tts_samples api
    """
    return _voxcel_x(root_path, meta_file, voxcel_idx="2")


def voxceleb1(root_path, meta_file=None, **kwargs):  # pylint: disable=unused-argument
    """
    :param meta_file   Used only for consistency with load_tts_samples api
    """
    return _voxcel_x(root_path, meta_file, voxcel_idx="1")


def _voxcel_x(root_path, meta_file, voxcel_idx):
    assert voxcel_idx in ["1", "2"]
    expected_count = 148_000 if voxcel_idx == "1" else 1_000_000
    voxceleb_path = Path(root_path)
    cache_to = voxceleb_path / f"metafile_voxceleb{voxcel_idx}.csv"
    cache_to.parent.mkdir(exist_ok=True)

    # if not exists meta file, crawl recursively for 'wav' files
    if meta_file is not None:
        with open(str(meta_file), "r", encoding="utf-8") as f:
            return [x.strip().split("|") for x in f.readlines()]

    elif not cache_to.exists():
        cnt = 0
        meta_data = []
        wav_files = voxceleb_path.rglob("**/*.wav")
        for path in tqdm(
            wav_files,
            desc=f"Building VoxCeleb {voxcel_idx} Meta file ... this needs to be done only once.",
            total=expected_count,
        ):
            speaker_id = str(Path(path).parent.parent.stem)
            assert speaker_id.startswith("id")
            text = None  # VoxCel does not provide transciptions, and they are not needed for training the SE
            meta_data.append(f"{text}|{path}|voxcel{voxcel_idx}_{speaker_id}\n")
            cnt += 1
        with open(str(cache_to), "w", encoding="utf-8") as f:
            f.write("".join(meta_data))
        if cnt < expected_count:
            raise ValueError(f"Found too few instances for Voxceleb. Should be around {expected_count}, is: {cnt}")

    with open(str(cache_to), "r", encoding="utf-8") as f:
        return [x.strip().split("|") for x in f.readlines()]


def baker(root_path: str, meta_file: str, **kwargs) -> List[List[str]]:  # pylint: disable=unused-argument
    """Normalizes the Baker meta data file to TTS format

    Args:
        root_path (str): path to the baker dataset
        meta_file (str): name of the meta dataset containing names of wav to select and the transcript of the sentence
    Returns:
        List[List[str]]: List of (text, wav_path, speaker_name) associated with each sentences
    """
    txt_file = os.path.join(root_path, meta_file)
    items = []
    speaker_name = "baker"
    with open(txt_file, "r", encoding="utf-8") as ttf:
        for line in ttf:
            wav_name, text = line.rstrip("\n").split("|")
            wav_path = os.path.join(root_path, "clips_22", wav_name)
            items.append({"text": text, "audio_file": wav_path, "speaker_name": speaker_name})
    return items


def kokoro(root_path, meta_file, **kwargs):  # pylint: disable=unused-argument
    """Japanese single-speaker dataset from https://github.com/kaiidams/Kokoro-Speech-Dataset"""
    txt_file = os.path.join(root_path, meta_file)
    items = []
    speaker_name = "kokoro"
    with open(txt_file, "r", encoding="utf-8") as ttf:
        for line in ttf:
            cols = line.split("|")
            wav_file = os.path.join(root_path, "wavs", cols[0] + ".wav")
            text = cols[2].replace(" ", "")
            items.append({"text": text, "audio_file": wav_file, "speaker_name": speaker_name})
    return items<|MERGE_RESOLUTION|>--- conflicted
+++ resolved
@@ -348,12 +348,7 @@
         with open(meta_file, "r", encoding="utf-8") as file_text:
             text = file_text.readlines()[0]
         wav_file = os.path.join(root_path, wavs_path, speaker_id, file_id + ".wav")
-<<<<<<< HEAD
-        items.append([text, wav_file, "VCTK_" + speaker_id])
-
-=======
-        items.append({"text": text, "audio_file": wav_file, "speaker_name": "VCTK_old_" + speaker_id})
->>>>>>> d792b787
+        items.append({"text": text, "audio_file": wav_file, "speaker_name": "VCTK_" + speaker_id})
     return items
 
 
