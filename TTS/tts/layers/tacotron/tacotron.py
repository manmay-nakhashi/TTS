# coding: utf-8
import torch
from torch import nn

from .attentions import init_attn
from .common_layers import Prenet


class BatchNormConv1d(nn.Module):
    r"""A wrapper for Conv1d with BatchNorm. It sets the activation
    function between Conv and BatchNorm layers. BatchNorm layer
    is initialized with the TF default values for momentum and eps.

    Args:
        in_channels: size of each input sample
        out_channels: size of each output samples
        kernel_size: kernel size of conv filters
        stride: stride of conv filters
        padding: padding of conv filters
        activation: activation function set b/w Conv1d and BatchNorm

    Shapes:
        - input: (B, D)
        - output: (B, D)
    """

    def __init__(self, in_channels, out_channels, kernel_size, stride, padding, activation=None):

        super().__init__()
        self.padding = padding
        self.padder = nn.ConstantPad1d(padding, 0)
        self.conv1d = nn.Conv1d(
            in_channels, out_channels, kernel_size=kernel_size, stride=stride, padding=0, bias=False
        )
        # Following tensorflow's default parameters
        self.bn = nn.BatchNorm1d(out_channels, momentum=0.99, eps=1e-3)
        self.activation = activation
        # self.init_layers()

    def init_layers(self):
        if isinstance(self.activation, torch.nn.ReLU):
            w_gain = "relu"
        elif isinstance(self.activation, torch.nn.Tanh):
            w_gain = "tanh"
        elif self.activation is None:
            w_gain = "linear"
        else:
            raise RuntimeError("Unknown activation function")
        torch.nn.init.xavier_uniform_(self.conv1d.weight, gain=torch.nn.init.calculate_gain(w_gain))

    def forward(self, x):
        x = self.padder(x)
        x = self.conv1d(x)
        x = self.bn(x)
        if self.activation is not None:
            x = self.activation(x)
        return x


class Highway(nn.Module):
    r"""Highway layers as explained in https://arxiv.org/abs/1505.00387

    Args:
        in_features (int): size of each input sample
        out_feature (int): size of each output sample

    Shapes:
        - input: (B, *, H_in)
        - output: (B, *, H_out)
    """

    # TODO: Try GLU layer
    def __init__(self, in_features, out_feature):
        super().__init__()
        self.H = nn.Linear(in_features, out_feature)
        self.H.bias.data.zero_()
        self.T = nn.Linear(in_features, out_feature)
        self.T.bias.data.fill_(-1)
        self.relu = nn.ReLU()
        self.sigmoid = nn.Sigmoid()
        # self.init_layers()

    def init_layers(self):
        torch.nn.init.xavier_uniform_(self.H.weight, gain=torch.nn.init.calculate_gain("relu"))
        torch.nn.init.xavier_uniform_(self.T.weight, gain=torch.nn.init.calculate_gain("sigmoid"))

    def forward(self, inputs):
        H = self.relu(self.H(inputs))
        T = self.sigmoid(self.T(inputs))
        return H * T + inputs * (1.0 - T)


class CBHG(nn.Module):
    """CBHG module: a recurrent neural network composed of:
    - 1-d convolution banks
    - Highway networks + residual connections
    - Bidirectional gated recurrent units

    Args:
        in_features (int): sample size
        K (int): max filter size in conv bank
        projections (list): conv channel sizes for conv projections
        num_highways (int): number of highways layers

    Shapes:
        - input: (B, C, T_in)
        - output: (B, T_in, C*2)
    """

    # pylint: disable=dangerous-default-value
    def __init__(
        self,
        in_features,
        K=16,
        conv_bank_features=128,
        conv_projections=[128, 128],
        highway_features=128,
        gru_features=128,
        num_highways=4,
    ):
<<<<<<< HEAD
        super(CBHG, self).__init__()
=======
        super().__init__()
>>>>>>> 3c0d1d06
        self.in_features = in_features
        self.conv_bank_features = conv_bank_features
        self.highway_features = highway_features
        self.gru_features = gru_features
        self.conv_projections = conv_projections
        self.relu = nn.ReLU()
        # list of conv1d bank with filter size k=1...K
        # TODO: try dilational layers instead
        self.conv1d_banks = nn.ModuleList(
            [
                BatchNormConv1d(
                    in_features,
                    conv_bank_features,
                    kernel_size=k,
                    stride=1,
                    padding=[(k - 1) // 2, k // 2],
                    activation=self.relu,
                )
                for k in range(1, K + 1)
            ]
        )
        # max pooling of conv bank, with padding
        # TODO: try average pooling OR larger kernel size
        out_features = [K * conv_bank_features] + conv_projections[:-1]
        activations = [self.relu] * (len(conv_projections) - 1)
        activations += [None]
        # setup conv1d projection layers
        layer_set = []
        for (in_size, out_size, ac) in zip(out_features, conv_projections, activations):
            layer = BatchNormConv1d(in_size, out_size, kernel_size=3, stride=1, padding=[1, 1], activation=ac)
            layer_set.append(layer)
        self.conv1d_projections = nn.ModuleList(layer_set)
        # setup Highway layers
        if self.highway_features != conv_projections[-1]:
            self.pre_highway = nn.Linear(conv_projections[-1], highway_features, bias=False)
        self.highways = nn.ModuleList([Highway(highway_features, highway_features) for _ in range(num_highways)])
        # bi-directional GPU layer
        self.gru = nn.GRU(gru_features, gru_features, 1, batch_first=True, bidirectional=True)

    def forward(self, inputs):
        # (B, in_features, T_in)
        x = inputs
        # (B, hid_features*K, T_in)
        # Concat conv1d bank outputs
        outs = []
        for conv1d in self.conv1d_banks:
            out = conv1d(x)
            outs.append(out)
        x = torch.cat(outs, dim=1)
        assert x.size(1) == self.conv_bank_features * len(self.conv1d_banks)
        for conv1d in self.conv1d_projections:
            x = conv1d(x)
        x += inputs
        x = x.transpose(1, 2)
        if self.highway_features != self.conv_projections[-1]:
            x = self.pre_highway(x)
        # Residual connection
        # TODO: try residual scaling as in Deep Voice 3
        # TODO: try plain residual layers
        for highway in self.highways:
            x = highway(x)
        # (B, T_in, hid_features*2)
        # TODO: replace GRU with convolution as in Deep Voice 3
        self.gru.flatten_parameters()
        outputs, _ = self.gru(x)
        return outputs


class EncoderCBHG(nn.Module):
    r"""CBHG module with Encoder specific arguments"""

    def __init__(self):
        super().__init__()
        self.cbhg = CBHG(
            128,
            K=16,
            conv_bank_features=128,
            conv_projections=[128, 128],
            highway_features=128,
            gru_features=128,
            num_highways=4,
        )

    def forward(self, x):
        return self.cbhg(x)


class Encoder(nn.Module):
    r"""Stack Prenet and CBHG module for encoder
    Args:
        inputs (FloatTensor): embedding features

    Shapes:
        - inputs: (B, T, D_in)
        - outputs: (B, T, 128 * 2)
    """

    def __init__(self, in_features):
        super().__init__()
        self.prenet = Prenet(in_features, out_features=[256, 128])
        self.cbhg = EncoderCBHG()

    def forward(self, inputs):
        # B x T x prenet_dim
        outputs = self.prenet(inputs)
        outputs = self.cbhg(outputs.transpose(1, 2))
        return outputs


class PostCBHG(nn.Module):
    def __init__(self, mel_dim):
        super().__init__()
        self.cbhg = CBHG(
            mel_dim,
            K=8,
            conv_bank_features=128,
            conv_projections=[256, mel_dim],
            highway_features=128,
            gru_features=128,
            num_highways=4,
        )

    def forward(self, x):
        return self.cbhg(x)


class Decoder(nn.Module):
    """Tacotron decoder.

    Args:
        in_channels (int): number of input channels.
        frame_channels (int): number of feature frame channels.
        r (int): number of outputs per time step (reduction rate).
        memory_size (int): size of the past window. if <= 0 memory_size = r
        attn_type (string): type of attention used in decoder.
        attn_windowing (bool): if true, define an attention window centered to maximum
            attention response. It provides more robust attention alignment especially
            at interence time.
        attn_norm (string): attention normalization function. 'sigmoid' or 'softmax'.
        prenet_type (string): 'original' or 'bn'.
        prenet_dropout (float): prenet dropout rate.
        forward_attn (bool): if true, use forward attention method. https://arxiv.org/abs/1807.06736
        trans_agent (bool): if true, use transition agent. https://arxiv.org/abs/1807.06736
        forward_attn_mask (bool): if true, mask attention values smaller than a threshold.
        location_attn (bool): if true, use location sensitive attention.
        attn_K (int): number of attention heads for GravesAttention.
        separate_stopnet (bool): if true, detach stopnet input to prevent gradient flow.
        speaker_embedding_dim (int): size of speaker embedding vector, for multi-speaker training.
    """

    # Pylint gets confused by PyTorch conventions here
    # pylint: disable=attribute-defined-outside-init

    def __init__(
        self,
        in_channels,
        frame_channels,
        r,
        memory_size,
        attn_type,
        attn_windowing,
        attn_norm,
        prenet_type,
        prenet_dropout,
        forward_attn,
        trans_agent,
        forward_attn_mask,
        location_attn,
        attn_K,
        separate_stopnet,
    ):
<<<<<<< HEAD
        super(Decoder, self).__init__()
=======
        super().__init__()
>>>>>>> 3c0d1d06
        self.r_init = r
        self.r = r
        self.in_channels = in_channels
        self.max_decoder_steps = 500
        self.use_memory_queue = memory_size > 0
        self.memory_size = memory_size if memory_size > 0 else r
        self.frame_channels = frame_channels
        self.separate_stopnet = separate_stopnet
        self.query_dim = 256
        # memory -> |Prenet| -> processed_memory
        prenet_dim = frame_channels * self.memory_size if self.use_memory_queue else frame_channels
        self.prenet = Prenet(prenet_dim, prenet_type, prenet_dropout, out_features=[256, 128])
        # processed_inputs, processed_memory -> |Attention| -> Attention, attention, RNN_State
        # attention_rnn generates queries for the attention mechanism
        self.attention_rnn = nn.GRUCell(in_channels + 128, self.query_dim)

        self.attention = init_attn(
            attn_type=attn_type,
            query_dim=self.query_dim,
            embedding_dim=in_channels,
            attention_dim=128,
            location_attention=location_attn,
            attention_location_n_filters=32,
            attention_location_kernel_size=31,
            windowing=attn_windowing,
            norm=attn_norm,
            forward_attn=forward_attn,
            trans_agent=trans_agent,
            forward_attn_mask=forward_attn_mask,
            attn_K=attn_K,
        )
        # (processed_memory | attention context) -> |Linear| -> decoder_RNN_input
        self.project_to_decoder_in = nn.Linear(256 + in_channels, 256)
        # decoder_RNN_input -> |RNN| -> RNN_state
        self.decoder_rnns = nn.ModuleList([nn.GRUCell(256, 256) for _ in range(2)])
        # RNN_state -> |Linear| -> mel_spec
        self.proj_to_mel = nn.Linear(256, frame_channels * self.r_init)
        # learn init values instead of zero init.
        self.stopnet = StopNet(256 + frame_channels * self.r_init)

    def set_r(self, new_r):
        self.r = new_r

    def _reshape_memory(self, memory):
        """
        Reshape the spectrograms for given 'r'
        """
        # Grouping multiple frames if necessary
        if memory.size(-1) == self.frame_channels:
            memory = memory.view(memory.shape[0], memory.size(1) // self.r, -1)
        # Time first (T_decoder, B, frame_channels)
        memory = memory.transpose(0, 1)
        return memory

    def _init_states(self, inputs):
        """
        Initialization of decoder states
        """
        B = inputs.size(0)
        # go frame as zeros matrix
        if self.use_memory_queue:
            self.memory_input = torch.zeros(1, device=inputs.device).repeat(B, self.frame_channels * self.memory_size)
        else:
            self.memory_input = torch.zeros(1, device=inputs.device).repeat(B, self.frame_channels)
        # decoder states
        self.attention_rnn_hidden = torch.zeros(1, device=inputs.device).repeat(B, 256)
        self.decoder_rnn_hiddens = [
            torch.zeros(1, device=inputs.device).repeat(B, 256) for idx in range(len(self.decoder_rnns))
        ]
        self.context_vec = inputs.data.new(B, self.in_channels).zero_()
        # cache attention inputs
        self.processed_inputs = self.attention.preprocess_inputs(inputs)

    def _parse_outputs(self, outputs, attentions, stop_tokens):
        # Back to batch first
        attentions = torch.stack(attentions).transpose(0, 1)
        stop_tokens = torch.stack(stop_tokens).transpose(0, 1)
        outputs = torch.stack(outputs).transpose(0, 1).contiguous()
        outputs = outputs.view(outputs.size(0), -1, self.frame_channels)
        outputs = outputs.transpose(1, 2)
        return outputs, attentions, stop_tokens

    def decode(self, inputs, mask=None):
        # Prenet
        processed_memory = self.prenet(self.memory_input)
        # Attention RNN
        self.attention_rnn_hidden = self.attention_rnn(
            torch.cat((processed_memory, self.context_vec), -1), self.attention_rnn_hidden
        )
        self.context_vec = self.attention(self.attention_rnn_hidden, inputs, self.processed_inputs, mask)
        # Concat RNN output and attention context vector
        decoder_input = self.project_to_decoder_in(torch.cat((self.attention_rnn_hidden, self.context_vec), -1))

        # Pass through the decoder RNNs
        for idx in range(len(self.decoder_rnns)):
            self.decoder_rnn_hiddens[idx] = self.decoder_rnns[idx](decoder_input, self.decoder_rnn_hiddens[idx])
            # Residual connection
            decoder_input = self.decoder_rnn_hiddens[idx] + decoder_input
        decoder_output = decoder_input

        # predict mel vectors from decoder vectors
        output = self.proj_to_mel(decoder_output)
        # output = torch.sigmoid(output)
        # predict stop token
        stopnet_input = torch.cat([decoder_output, output], -1)
        if self.separate_stopnet:
            stop_token = self.stopnet(stopnet_input.detach())
        else:
            stop_token = self.stopnet(stopnet_input)
        output = output[:, : self.r * self.frame_channels]
        return output, stop_token, self.attention.attention_weights

    def _update_memory_input(self, new_memory):
        if self.use_memory_queue:
            if self.memory_size > self.r:
                # memory queue size is larger than number of frames per decoder iter
                self.memory_input = torch.cat(
                    [new_memory, self.memory_input[:, : (self.memory_size - self.r) * self.frame_channels].clone()],
                    dim=-1,
                )
            else:
                # memory queue size smaller than number of frames per decoder iter
                self.memory_input = new_memory[:, : self.memory_size * self.frame_channels]
        else:
            # use only the last frame prediction
            # assert new_memory.shape[-1] == self.r * self.frame_channels
            self.memory_input = new_memory[:, self.frame_channels * (self.r - 1) :]

    def forward(self, inputs, memory, mask):
        """
        Args:
            inputs: Encoder outputs.
            memory: Decoder memory (autoregression. If None (at eval-time),
              decoder outputs are used as decoder inputs. If None, it uses the last
              output as the input.
            mask: Attention mask for sequence padding.

        Shapes:
            - inputs: (B, T, D_out_enc)
            - memory: (B, T_mel, D_mel)
        """
        # Run greedy decoding if memory is None
        memory = self._reshape_memory(memory)
        outputs = []
        attentions = []
        stop_tokens = []
        t = 0
        self._init_states(inputs)
        self.attention.init_states(inputs)
        while len(outputs) < memory.size(0):
            if t > 0:
                new_memory = memory[t - 1]
                self._update_memory_input(new_memory)

            output, stop_token, attention = self.decode(inputs, mask)
            outputs += [output]
            attentions += [attention]
            stop_tokens += [stop_token.squeeze(1)]
            t += 1
        return self._parse_outputs(outputs, attentions, stop_tokens)

    def inference(self, inputs):
        """
        Args:
            inputs: encoder outputs.
        Shapes:
            - inputs: batch x time x encoder_out_dim
        """
        outputs = []
        attentions = []
        stop_tokens = []
        t = 0
        self._init_states(inputs)
        self.attention.init_win_idx()
        self.attention.init_states(inputs)
        while True:
            if t > 0:
                new_memory = outputs[-1]
                self._update_memory_input(new_memory)
            output, stop_token, attention = self.decode(inputs, None)
            stop_token = torch.sigmoid(stop_token.data)
            outputs += [output]
            attentions += [attention]
            stop_tokens += [stop_token]
            t += 1
            if t > inputs.shape[1] / 4 and (stop_token > 0.6 or attention[:, -1].item() > 0.6):
                break
            if t > self.max_decoder_steps:
                print("   | > Decoder stopped with 'max_decoder_steps")
                break
        return self._parse_outputs(outputs, attentions, stop_tokens)


class StopNet(nn.Module):
    r"""Stopnet signalling decoder to stop inference.
    Args:
        in_features (int): feature dimension of input.
    """

    def __init__(self, in_features):
        super().__init__()
        self.dropout = nn.Dropout(0.1)
        self.linear = nn.Linear(in_features, 1)
        torch.nn.init.xavier_uniform_(self.linear.weight, gain=torch.nn.init.calculate_gain("linear"))

    def forward(self, inputs):
        outputs = self.dropout(inputs)
        outputs = self.linear(outputs)
        return outputs<|MERGE_RESOLUTION|>--- conflicted
+++ resolved
@@ -118,11 +118,7 @@
         gru_features=128,
         num_highways=4,
     ):
-<<<<<<< HEAD
-        super(CBHG, self).__init__()
-=======
-        super().__init__()
->>>>>>> 3c0d1d06
+        super().__init__()
         self.in_features = in_features
         self.conv_bank_features = conv_bank_features
         self.highway_features = highway_features
@@ -294,11 +290,7 @@
         attn_K,
         separate_stopnet,
     ):
-<<<<<<< HEAD
-        super(Decoder, self).__init__()
-=======
-        super().__init__()
->>>>>>> 3c0d1d06
+        super().__init__()
         self.r_init = r
         self.r = r
         self.in_channels = in_channels
